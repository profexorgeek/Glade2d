﻿using Glade2d.Services;
using Meadow;
using Meadow.Foundation;
using Meadow.Foundation.Graphics;
using Meadow.Foundation.Graphics.Buffers;
using System;
using System.Collections.Generic;
using System.IO;
using System.Runtime.CompilerServices;

namespace Glade2d.Graphics
{
    public class Renderer : MicroGraphics
    {
        private const int BytesPerPixel = 2;
        private readonly int _width, _height;
        
        readonly Dictionary<string, IPixelBuffer> textures = new Dictionary<string, IPixelBuffer>();
        public Color BackgroundColor { get; set; } = Color.Black;
        public Color TransparentColor { get; set; } = Color.Magenta;
        public bool ShowPerf { get; set; } = true;
        public int Scale { get; private set; }
        public bool UseTransparency { get; set; } = true;
        public bool RenderInSafeMode { get; set; } = false;

        public Renderer(IGraphicsDisplay display, int scale = 1, RotationType rotation = RotationType.Default)
            : base(display)
        {
            this.Scale = scale;
            this.Rotation = rotation;

            // If we are rendering at a different resolution than our
            // device, we need to create a new buffer as our primary drawing buffer
            // so we draw at the scaled resolution
            if (scale > 1)
            {
                var scaledWidth = display.Width / scale;
                var scaledHeight = display.Height / scale;
                this.pixelBuffer = GetBufferForColorMode(display.ColorMode, scaledWidth, scaledHeight);
                LogService.Log.Trace($"Initialized renderer with custom buffer: {scaledWidth}x{scaledHeight}");
            }
            else
            {
                // do nothing, the default behavior is to draw
                // directly into the graphics buffer
                LogService.Log.Trace($"Initialized renderer using default display driver buffer: {display.Width}x{display.Height}");
            }

            textures = new Dictionary<string, IPixelBuffer>();
            CurrentFont = new Font4x6();
            
            _width = Width;
            _height = Height;

            if (display.PixelBuffer.BitDepth != 16)
            {
                var message = $"Only 16bpp is supported but {display.PixelBuffer.BitDepth} was set";
                throw new InvalidOperationException(message);
            }
        }

        public void Reset()
        {
            pixelBuffer.Fill(BackgroundColor);
        }

        /// <summary>
        /// Draws a frame into the graphics buffer
        /// </summary>
        /// <param name="originX">The frame's X origin point</param>
        /// <param name="originY">The frame's Y origin point</param>
        /// <param name="frame">The frame to be drawn</param>
        public void DrawFrame(int originX, int originY, Frame frame)
        {
            if (!textures.ContainsKey(frame.TextureName))
            {
                LoadTexture(frame.TextureName);
            }

            var transparentByte1 = (byte)(TransparentColor.Color16bppRgb565 >> 8);
            var transparentByte2 = (byte)(TransparentColor.Color16bppRgb565 & 0x00FF);

            var imgBuffer = textures[frame.TextureName];

            var imgBufferWidth = imgBuffer.Width;
            var pixelBufferWidth = pixelBuffer.Width;
            var pixelBufferHeight = pixelBuffer.Height;
            var frameHeight = frame.Height;
            var frameWidth = frame.Width;
            var frameX = frame.X;
            var frameY = frame.Y;
            var innerPixelBuffer = pixelBuffer.Buffer;
            var innerImgBuffer = imgBuffer.Buffer;
            
            for (var x = frameX; x < frameX + frameWidth; x++)
            {
                for (var y = frameY; y < frameY + frameHeight; y++)
                {
                    var tX = originX + x - frameX;
                    var tY = originY + y - frameY;
                    
                    RotateCoordinates(ref tX, ref tY, pixelBufferWidth, pixelBufferHeight, Rotation);

                    // only draw if not transparent and within buffer
                    if (tX >= 0 && tY >= 0 && tX < _width && tY < _height)
                    {
                        // temporarily assuming rgb565
                        var frameIndex = (y * imgBufferWidth + x) * BytesPerPixel;
                        var colorByte1 = innerImgBuffer[frameIndex];
                        var colorByte2 = innerImgBuffer[frameIndex + 1];
                        if (colorByte1 != transparentByte1 || colorByte2 != transparentByte2)
                        {
<<<<<<< HEAD
                            var bufferIndex = (tY * pixelBufferWidth + tX) * BytesPerPixel;
=======
                            var bufferIndex = GetBufferIndex(tX, tY, pixelBufferWidth, 2);
>>>>>>> 421d79a5
                            innerPixelBuffer[bufferIndex] = colorByte1;
                            innerPixelBuffer[bufferIndex + 1] = colorByte2;
                        }
                    }
                }
            }
        }

        /// <summary>
        /// Draws a sprite's CurrentFrame into the
        /// graphics buffer
        /// </summary>
        /// <param name="sprite">The sprite to draw</param>
        public void DrawSprite(Sprite sprite)
        {
            if (sprite.CurrentFrame != null)
            {
                DrawFrame((int)sprite.X, (int)sprite.Y, sprite.CurrentFrame);
            }
        }

        /// <summary>
        /// Loads a bitmap texture into memory
        /// </summary>
        /// <param name="name">The texture name, such as myimage.bmp</param>
        public void LoadTexture(string name)
        {
            var buffer = LoadBitmapFile(name);
            textures.Add(name, buffer);
        }

        /// <summary>
        /// Unloads a bitmap texture from memory
        /// </summary>
        /// <param name="name">The </param>
        public void UnloadTexture(string name)
        {
            textures.Remove(name);
        }

        /// <summary>
        /// Internal method that loads a bitmap file from disk and
        /// creates an IDisplayBuffer
        /// </summary>
        /// <param name="name">The bitmap file path</param>
        /// <returns>An IDisplayBuffer containing bitmap data</returns>
        IPixelBuffer LoadBitmapFile(string name)
        {
            LogService.Log.Trace($"Attempting to LoadBitmapFile: {name}");
            var filePath = Path.Combine(MeadowOS.FileSystem.UserFileSystemRoot, name);
            IPixelBuffer imgBuffer;

            try
            {
                var img = Image.LoadFromFile(filePath);

                LogService.Log.Trace($"Got image at {img.BitsPerPixel} and buffer is {pixelBuffer.BitDepth}");

                // Always make sure that the texture is formatted in the same color mode as the display
                LogService.Log.Info($"Image {name} is wrong bit depth ({img.BitsPerPixel}bpp), matching buffer depth of {pixelBuffer.BitDepth}.");
                imgBuffer = GetBufferForColorMode(pixelBuffer.ColorMode, img.Width, img.Height);
                imgBuffer.WriteBuffer(0, 0, img.DisplayBuffer);

                LogService.Log.Trace($"{name} loaded to buffer of type {imgBuffer.GetType()}");
                return imgBuffer;
            }
            catch (Exception ex)
            {
                LogService.Log.Error($"Failed to load {filePath}: The file should be a 24bit bmp, in the root directory with BuildAction = Content, and Copy if Newer!");
                throw ex;
            }

        }

        /// <summary>
        /// Renders the contents of the internal buffer to the driver buffer and
        /// then blits the driver buffer to the device
        /// </summary>
        public void RenderToDisplay()
        {
            // draw the FPS counter
            if (ShowPerf)
            {
                DrawRectangle(0, 0, Width, CurrentFont.Height, Color.Black, true);
                DrawText(0, 0, $"{GameService.Instance.Time.FPS:n1}fps", Color.White);
            }

            // send the driver buffer to device
            Show();
        }

        public override void Show()
        {
            // If we are doing a scaled draw, we must perform special copy logic
            if (Scale > 1)
            {
                if (RenderInSafeMode)
                {
                    ShowSafeMode();
                }
                else
                {
                    ShowFastMode();
                }
            }
            // if we're not doing a scaled draw, our buffers should match
            // draw the pixel buffer to the display
            else if (pixelBuffer != display.PixelBuffer)
            {
                display.PixelBuffer.WriteBuffer(0, 0, pixelBuffer);
            }

            base.Show();
        }

        void ShowSafeMode()
        {
            // loop through X & Y, drawing pixels from buffer to device
            for (int x = 0; x < pixelBuffer.Width; x++)
            {
                for (int y = 0; y < pixelBuffer.Height; y++)
                {
                    // the target X and Y are based on the Scale
                    var tX = x * Scale;
                    var tY = y * Scale;
                    var color = pixelBuffer.GetPixel(x, y);

                    // draw the pixel multiple times to scale
                    for (var x1 = 0; x1 < Scale; x1++)
                    {
                        for (var y1 = 0; y1 < Scale; y1++)
                        {
                            display.DrawPixel(tX + x1, tY + y1, color);
                        }
                    }
                }
            }
        }

        private void ShowFastMode()
        {
            var displayBuffer = display.PixelBuffer.Buffer;
            var displayBufferWidth = display.PixelBuffer.Width;
            var sourceBuffer = pixelBuffer.Buffer;
            var sourceBufferWidth = pixelBuffer.Width;
            var sourceBufferHeight = pixelBuffer.Height;
            var displayBytesPerRow = display.PixelBuffer.Width * BytesPerPixel;

            for (var y = 0; y < sourceBufferHeight; y++)
            {
                var yScaled = y * Scale;

                // First draw all of the pixels in a row into the
                // destination buffer
                for (var x = 0; x < sourceBufferWidth; x++)
                {
                    var frameIndex = (y * sourceBufferWidth + x) * BytesPerPixel;
                    var colorByte1 = sourceBuffer[frameIndex];
                    var colorByte2 = sourceBuffer[frameIndex + 1];
                    var xScaled = x * Scale;
                    for (var i = 0; i < Scale; i++)
                    {
                        var index = (yScaled * displayBufferWidth + xScaled + i) * BytesPerPixel;
                        displayBuffer[index] = colorByte1;
                        displayBuffer[index + 1] = colorByte2;
                    }
                }

                // now that we have drawn a row, blit the entire row
                // this is 1-indexed because we've already drawn the first row
                // [Scale] more times on the Y axis - this is faster than
                // drawing pixel-by-pixel!
                for (var i = 1; i < Scale; i++)
                {
                    var copyFromStartIndex = yScaled * displayBufferWidth * BytesPerPixel;
                    var copyToStartIndex = (yScaled + i) * displayBufferWidth * BytesPerPixel;
                    
                    Array.Copy(displayBuffer, copyFromStartIndex, displayBuffer, copyToStartIndex, displayBytesPerRow);
                }
            } 
        }

        public static IPixelBuffer GetBufferForColorMode(ColorType mode, int width, int height)
        {
            IPixelBuffer buffer;
            switch (mode)
            {
                case ColorType.Format12bppRgb444:
                    buffer = new BufferRgb444(width, height);
                    break;
                case ColorType.Format16bppRgb565:
                    buffer = new BufferRgb565(width, height);
                    break;
                case ColorType.Format24bppRgb888:
                    buffer = new BufferRgb888(width, height);
                    break;
                case ColorType.Format32bppRgba8888:
                    buffer = new BufferRgb8888(width, height);
                    break;
                default:
                    throw new NotImplementedException($"Color mode {mode} has not been implemented by this renderer yet!");
            }

            return buffer;
        }

        /// <summary>
        /// Takes target coordinates and adjusts them for a rotated display
        /// </summary>
        [MethodImpl(MethodImplOptions.AggressiveInlining)]
        private static void RotateCoordinates(ref int x, ref int y, int width, int height, RotationType rotationType)
        {
            switch (rotationType)
            {
                case RotationType._90Degrees:
                {
                    var temp = y;
                    y = x;
                    x = width - temp;
                    break;
                }

                case RotationType._180Degrees:
                {
                    x = width - x;
                    y = height - y;
                    break;
                }

                case RotationType._270Degrees:
                {
                    var temp = y;
                    y = width - x;
                    x = temp;
                    break;
                }
            }
        }

        /// <summary>
        /// Gets the index for a specific x and y coordinate in a pixel buffer
        /// </summary>
        [MethodImpl(MethodImplOptions.AggressiveInlining)]
        private static int GetBufferIndex(int x, int y, int width, int bytesPerPixel)
        {
            return (y * width + x) * bytesPerPixel;
        }
    }
}<|MERGE_RESOLUTION|>--- conflicted
+++ resolved
@@ -110,11 +110,7 @@
                         var colorByte2 = innerImgBuffer[frameIndex + 1];
                         if (colorByte1 != transparentByte1 || colorByte2 != transparentByte2)
                         {
-<<<<<<< HEAD
-                            var bufferIndex = (tY * pixelBufferWidth + tX) * BytesPerPixel;
-=======
-                            var bufferIndex = GetBufferIndex(tX, tY, pixelBufferWidth, 2);
->>>>>>> 421d79a5
+                            var bufferIndex = GetBufferIndex(tX, tY, pixelBufferWidth, BytesPerPixel);
                             innerPixelBuffer[bufferIndex] = colorByte1;
                             innerPixelBuffer[bufferIndex + 1] = colorByte2;
                         }
