﻿using Glade2d;
using Glade2d.Graphics;
using Glade2d.Input;
using Glade2d.Services;
using GladePlatformer.Shared;
using Meadow;
using Meadow.Foundation.Displays;
using Meadow.Foundation.Graphics;
using Meadow.Foundation.ICs.IOExpanders;
using Meadow.Foundation.Sensors.Buttons;
using Meadow.Hardware;
using Meadow.Units;

namespace GladePlatformer.Juego;

public class MeadowApp : App<Meadow.Devices.F7CoreComputeV2>
{
    private IGraphicsDisplay _display = default!;
    private Mcp23008 _mcp1 = default!;
    private Mcp23008 _mcp2 = default!;

    public override Task Initialize()
    {
        InitializeBoard();
        LogService.Log.Trace("Board initialized");
        return base.Initialize();
    }

    public override Task Run()
    {
        LogService.Log.Trace("Initializing Glade game engine...");
        var glade = new Game();
<<<<<<< HEAD
        glade.Initialize(_display, 2, displayRotation: RotationType._270Degrees);
        SetupInputs(glade.InputManager);
=======
        var inputs = SetupInputs();
        glade.Initialize(_display, inputs, 2, displayRotation: RotationType._270Degrees);
>>>>>>> 9a0a76f1

        GladePlatformerGame.Run(glade);

        return base.Run();
    }

    private void InitializeBoard()
    {
        LogService.Log.Trace("Creating I2C Bus");
        var i2CBus = Device.CreateI2cBus();

        LogService.Log.Trace("Creating MCP1");
        var mcpReset = Device.CreateDigitalOutputPort(Device.Pins.D11, true);
        var mcp1Interrupt = Device.CreateDigitalInputPort(Device.Pins.D09, InterruptMode.EdgeRising);
        _mcp1 = new Mcp23008(i2CBus, 0x20, mcp1Interrupt, mcpReset);

        LogService.Log.Trace("Creating MCP2");
        var mcp2Interrupt = Device.CreateDigitalInputPort(Device.Pins.D10, InterruptMode.EdgeRising);
        _mcp2 = new Mcp23008(i2CBus, 0x21, mcp2Interrupt);
        
        LogService.Log.Trace("Initializing SPI bus...");
        var config = new SpiClockConfiguration(
            new Frequency(48000, Frequency.UnitType.Kilohertz),
            SpiClockConfiguration.Mode.Mode0);
        
        var spi = Device.CreateSpiBus(Device.Pins.SPI5_SCK, Device.Pins.SPI5_COPI, Device.Pins.SPI5_CIPO, config);

        LogService.Log.Trace("Initializing ILI9341 display...");
        var chipSelectPort = _mcp1.CreateDigitalOutputPort(_mcp1.Pins.GP5);
        var dcPort = _mcp1.CreateDigitalOutputPort(_mcp1.Pins.GP6);
        var resetPort = _mcp1.CreateDigitalOutputPort(_mcp1.Pins.GP7);

        // Turn on the display's backlight
        Device.CreateDigitalOutputPort(Device.Pins.D05, true);
        
        var ili9341 = new Ili9341(
            spi,
            chipSelectPort,
            dcPort,
            resetPort,
            240,
            320,
            ColorMode.Format16bppRgb565);

        ili9341.Rotation = RotationType._90Degrees;

        _display = ili9341;
    }

    private GameInputs SetupInputs()
    {
        var dPadLeftPort = _mcp1.CreateDigitalInputPort(_mcp1.Pins.GP4, InterruptMode.EdgeBoth, ResistorMode.InternalPullUp);
        var dPadRightPort = _mcp1.CreateDigitalInputPort(_mcp1.Pins.GP2, InterruptMode.EdgeBoth, ResistorMode.InternalPullUp);
        var btnDownPort = _mcp2.CreateDigitalInputPort(_mcp2.Pins.GP3, InterruptMode.EdgeBoth, ResistorMode.InternalPullUp);

        return new GameInputs
        {
            Left = dPadLeftPort,
            Right = dPadRightPort,
            Jump = btnDownPort,
        };
    }
}<|MERGE_RESOLUTION|>--- conflicted
+++ resolved
@@ -30,13 +30,8 @@
     {
         LogService.Log.Trace("Initializing Glade game engine...");
         var glade = new Game();
-<<<<<<< HEAD
-        glade.Initialize(_display, 2, displayRotation: RotationType._270Degrees);
-        SetupInputs(glade.InputManager);
-=======
         var inputs = SetupInputs();
         glade.Initialize(_display, inputs, 2, displayRotation: RotationType._270Degrees);
->>>>>>> 9a0a76f1
 
         GladePlatformerGame.Run(glade);
 
